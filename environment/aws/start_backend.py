--- conflicted
+++ resolved
@@ -184,14 +184,6 @@
         if len(topology.test_servers) > 0:
             test_servers = []
             for ts in topology.test_servers:
-<<<<<<< HEAD
-                port = (
-                    5555
-                    if ts.platform.startswith("dotnet")
-                    else 5173
-                    if ts.platform == "js"
-                    else 8080
-=======
                 port = 5555 if ts.platform.startswith("dotnet") else 8080
                 test_servers.append(
                     {
@@ -199,7 +191,13 @@
                         # TODO: Convert all test servers to URLs to this is not needed
                         "dataset_version": "3.2",
                     }
->>>>>>> e6da95ce
+                )
+                port = (
+                    5555
+                    if ts.platform.startswith("dotnet")
+                    else 5173
+                    if ts.platform == "js"
+                    else 8080
                 )
                 ts_definition = {
                     "url": f"http://{ts.ip_address}:{port}",
