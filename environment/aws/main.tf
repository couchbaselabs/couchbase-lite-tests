--- conflicted
+++ resolved
@@ -135,11 +135,7 @@
     associate_public_ip_address = true
 
     root_block_device {
-<<<<<<< HEAD
-        volume_size = 30
-=======
         volume_size = 30  # 30 GiB (minimum required by AMI)
->>>>>>> 73bf2931
         volume_type = "gp2"
     }
 
