--- conflicted
+++ resolved
@@ -320,12 +320,8 @@
             try {
                 replConfig = new ReplicatorConfiguration(
                         CollectionConfiguration.fromCollections(Set.of(db.getDefaultCollection())),
-<<<<<<< HEAD
-                        endpoint);
-=======
                         endpoint
                 );
->>>>>>> 211acbbd
             } catch (CouchbaseLiteException e) {
                 throw new ClientError("No collection found");
             }
@@ -362,10 +358,6 @@
         final TypedMap headers = config.getMap(KEY_HEADERS);
 
         if (headers != null) {
-<<<<<<< HEAD
-            android.util.Log.d("Aniket", "Header not null");
-=======
->>>>>>> 211acbbd
             final Map<String, String> headerMap = new HashMap<>();
             for (String key : headers.getKeys()) {
                 final String value = headers.getString(key);
