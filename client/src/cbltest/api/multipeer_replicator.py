import asyncio
from datetime import timedelta
from time import time
from typing import cast

from opentelemetry.trace import get_tracer

from cbltest.api.database import Database
from cbltest.api.error import CblTestError, CblTimeoutError
from cbltest.api.multipeer_replicator_types import MultipeerReplicatorAuthenticator
from cbltest.api.replicator import ReplicatorCollectionEntry
from cbltest.api.replicator_types import ReplicatorActivityLevel
from cbltest.api.x509_certificate import CertKeyPair, create_leaf_certificate
from cbltest.logging import cbl_error, cbl_trace
from cbltest.requests import TestServerRequestType
from cbltest.v1.requests import (
    PostGetMultipeerReplicatorStatusRequestBody,
    PostStartMultipeerReplicatorRequestBody,
    PostStopMultipeerReplicatorRequestBody,
)
from cbltest.v1.responses import (
    MultipeerReplicatorStatusEntry,
    PostGetMultipeerReplicatorStatusResponse,
    PostStartMultipeerReplicatorResponse,
)
from cbltest.version import VERSION


class MultipeerReplicatorStatus:
    """
    A class representing the status of a Couchbase Lite multipeer replicator
    """

    @property
    def replicators(self) -> list[MultipeerReplicatorStatusEntry]:
        """Gets the list of replicators and their statuses"""
        return self.__replicators

    def __init__(self, replicators: list[MultipeerReplicatorStatusEntry]):
        self.__replicators = replicators


class MultipeerReplicator:
    """
    A class representing a Couchbase Lite multipeer replicator inside a test server
    """

    @property
    def peerGroupID(self) -> str:
        """Gets the peer group ID for the replicator"""
        return self.__peerGroupID

    @property
    def database(self) -> Database:
        """Gets the database for the replicator"""
        return self.__database

    @property
    def collections(self) -> list[ReplicatorCollectionEntry]:
        """Gets the collections for the replicator"""
        return self.__collections

    @property
    def identity(self) -> CertKeyPair:
        """Gets the identity used by the replicator"""
        return self.__identity

    def __init__(
        self,
        peerGroupID: str,
        database: Database,
        collections: list[ReplicatorCollectionEntry],
        *,
        authenticator: MultipeerReplicatorAuthenticator | None = None,
        identity: CertKeyPair | None = None,
    ):
        assert database._request_factory.version == 1, (
            "This version of the cbl test API requires request API v1"
        )
        self.__index = database._index
        self.__request_factory = database._request_factory
        self.__peerGroupID = peerGroupID
        self.__database = database
        self.__authenticator = authenticator
        self.__identity = (
<<<<<<< HEAD
            identity if identity is not None else create_leaf_certificate(f"Test Server {self.__index}")
=======
            identity
            if identity is not None
            else create_leaf_certificate(f"Test Server {self.__index}")
>>>>>>> 0e8f8bce
        )
        assert len(collections) > 0, "At least one collection is required"
        self.__collections = collections
        self.__tracer = get_tracer(__name__, VERSION)
        self.__id: str = ""

    async def start(self) -> None:
        """
        Starts the multipeer replicator
        """
        with self.__tracer.start_as_current_span("start_multipeer_replicator"):
            payload = PostStartMultipeerReplicatorRequestBody(
                self.__peerGroupID,
                self.__database.name,
                self.__collections,
                self.__identity,
                authenticator=self.__authenticator,
            )

            req = self.__request_factory.create_request(
                TestServerRequestType.START_MULTIPEER_REPLICATOR, payload
            )
            resp = await self.__request_factory.send_request(self.__index, req)
            if resp.error is not None:
                cbl_error(
                    "Failed to start multipeer replicator (see trace log for details)"
                )
                cbl_trace(resp.error.message)
                return None

            cast_resp = cast(PostStartMultipeerReplicatorResponse, resp)
            self.__id = cast_resp.replicator_id

    async def stop(self) -> None:
        """
        Stops the multipeer replicator
        """
        with self.__tracer.start_as_current_span("stop_multipeer_replicator"):
            if not self.__id:
                cbl_error("Cannot stop multipeer replicator, it has not been started")
                return None

            req = self.__request_factory.create_request(
                TestServerRequestType.STOP_MULTIPEER_REPLICATOR,
                PostStopMultipeerReplicatorRequestBody(self.__id),
            )
            resp = await self.__request_factory.send_request(self.__index, req)
            if resp.error is not None:
                cbl_error(
                    "Failed to stop multipeer replicator (see trace log for details)"
                )
                cbl_trace(resp.error.message)
                return

            self.__id = ""

    async def get_status(self) -> MultipeerReplicatorStatus:
        """
        Gets the status of the multipeer replicator
        """
        with self.__tracer.start_as_current_span("get_multipeer_replicator_status"):
            if not self.__id:
                raise CblTestError("MultipeerReplicator start call has not completed!")

            req = self.__request_factory.create_request(
                TestServerRequestType.MULTIPEER_REPLICATOR_STATUS,
                PostGetMultipeerReplicatorStatusRequestBody(self.__id),
            )
            resp = await self.__request_factory.send_request(self.__index, req)
            cast_resp = cast(PostGetMultipeerReplicatorStatusResponse, resp)
            return MultipeerReplicatorStatus(cast_resp.replicators)

    async def wait_for_idle(
        self,
        interval: timedelta = timedelta(seconds=1),
        timeout: timedelta = timedelta(seconds=30),
    ) -> MultipeerReplicatorStatus:
        """
        Waits for a given timeout, polling at a set interval, until the Replicator changes to a desired state

        :param activity: The activity level to wait for
        :param interval: The polling interval (default 1s)
        :param timeout: The time limit to wait for the state change (default 30s)
        """
        with self.__tracer.start_as_current_span("wait_for"):
            assert interval.total_seconds() > 0.0, (
                "Zero interval makes no sense, try again"
            )
            assert timeout.total_seconds() >= 1.0, (
                "Timeout too short, must be at least 1 second"
            )

            all_idle = False
            start = time()
            next_status: MultipeerReplicatorStatus = MultipeerReplicatorStatus([])
            while not all_idle:
                elapsed = time() - start
                if elapsed > timeout.total_seconds():
                    raise CblTimeoutError("Timeout waiting for replicator status")

                next_status = await self.get_status()
                all_idle = len(next_status.replicators) > 0 and all(
                    r.status.activity == ReplicatorActivityLevel.IDLE
                    for r in next_status.replicators
                )
                if not all_idle:
                    await asyncio.sleep(interval.total_seconds())

            return next_status<|MERGE_RESOLUTION|>--- conflicted
+++ resolved
@@ -83,13 +83,9 @@
         self.__database = database
         self.__authenticator = authenticator
         self.__identity = (
-<<<<<<< HEAD
-            identity if identity is not None else create_leaf_certificate(f"Test Server {self.__index}")
-=======
             identity
             if identity is not None
             else create_leaf_certificate(f"Test Server {self.__index}")
->>>>>>> 0e8f8bce
         )
         assert len(collections) > 0, "At least one collection is required"
         self.__collections = collections
